--- conflicted
+++ resolved
@@ -209,6 +209,48 @@
             min_overlap (int, optional): minimum overlap between tiles. Defaults to 0.
         """
         super().__init__(dataset, encoder)
+
+    def __getitem__(self, index: int) -> dict[str, torch.Tensor | dict[str, torch.Tensor]]:
+        """Get item. Should call the dataset __getitem__ method which output a dictionary
+        with the keys "image", "target" and "metadata": 
+            dict[str, torch.Tensor | dict[str, torch.Tensor]]: output dictionary following the format
+            {"image":
+                {
+                encoder_modality_1: torch.Tensor of shape (C T H W) (T=1 if single timeframe),
+                ...
+                encoder_modality_N: torch.Tensor of shape (C T H W) (T=1 if single timeframe),
+                 },
+            "target": torch.Tensor of shape (H W),
+             "metadata": dict}.
+        Args:
+            index (int): index of data.
+
+        Returns:
+            dict[str, torch.Tensor | dict[str, torch.Tensor]]: output dictionary following the format
+            {"image":
+                {
+                encoder_modality_1: torch.Tensor of shape (C T H W) (T=1 if single timeframe),
+                ...
+                encoder_modality_N: torch.Tensor of shape (C T H W) (T=1 if single timeframe),
+                 },
+            "target": torch.Tensor of shape (H W),
+             "metadata": dict}.
+        """
+        raise NotImplementedError
+
+
+class Tile(BaseAugment):
+    def __init__(
+        self, dataset: GeoFMDataset, encoder: Encoder, min_overlap: int = 0
+    ) -> None:
+        """Initialize the Tiling augmentation.
+
+        Args:
+            dataset (GeoFMDataset): dataset used.
+            encoder (Encoder): encoder used.
+            min_overlap (int, optional): minimum overlap between tiles. Defaults to 0.
+        """
+        super().__init__(dataset, encoder)
         self.min_overlap = min_overlap
         # Should be the _largest_ image in the dataset to avoid problems mentioned in __getitem__
         self.input_size = self.dataset.img_size
@@ -587,8 +629,6 @@
         padding_mode: str = "constant",
         n_crops: int = 10,
     ) -> None:
-<<<<<<< HEAD
-=======
         """Initialize the ImportanceRandomCrop.
 
         Args:
@@ -601,7 +641,6 @@
             padding_mode (str, optional): padding mode. Defaults to "constant".
             n_crops (int, optional): number of crops. Defaults to 10.
         """
->>>>>>> f18eb8bd
         super().__init__(dataset, encoder)
         self.size = size
         self.padding = padding
